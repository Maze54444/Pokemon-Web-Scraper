--- conflicted
+++ resolved
@@ -235,10 +235,7 @@
         "royal blood": ["royal-blood", "piece-royal-blood", "op10-royal-blood"]
     }
     
-<<<<<<< HEAD
-=======
     # Produkt-Typen für die URL-Generierung
->>>>>>> 61923648
     product_types = [
         "36er-display",
         "elite-trainer-box",
@@ -248,11 +245,6 @@
         "sleeved-booster"
     ]
     
-<<<<<<< HEAD
-    languages = ["en", "de"]
-    limits = ["max-1-per-person", "max-6-per-person"]
-    
-=======
     # Sprachen für die URL-Generierung
     languages = ["en", "de"]  # Reduziert auf die häufigsten Sprachen
     
@@ -260,7 +252,6 @@
     limits = ["max-1-per-person", "max-6-per-person"]
     
     # Generiere URLs basierend auf Kombinationen
->>>>>>> 61923648
     base_url = "https://tcgviert.com/products/"
     
     for search_term in keywords_map:
@@ -277,19 +268,6 @@
             slug = search_lower.replace(" ", "-").replace(":", "").replace("(", "").replace(")", "")
             slug_candidates.append(slug)
         
-<<<<<<< HEAD
-        # Generiere mögliche URLs
-        for slug in slug_candidates:
-            for lang in languages:
-                for prod_type in product_types:
-                    for limit in limits:
-                        url = f"{base_url}pokemon-tcg-{slug}-{prod_type}-{lang}-{limit}"
-                        potential_urls.append(url)
-    
-    # Entferne Duplikate und begrenze die Gesamtzahl
-    potential_urls = list(set(potential_urls))
-    max_urls_to_check = 30
-=======
         # Generiere mögliche URLs - jetzt mit weniger Permutationen für schnellere Ausführung
         for slug in slug_candidates:
             for lang in languages:
@@ -303,15 +281,11 @@
     # Entferne Duplikate und begrenzen die Gesamtzahl
     potential_urls = list(set(potential_urls))
     max_urls_to_check = 30  # Reduziert auf eine vernünftigere Zahl
->>>>>>> 61923648
     potential_urls = potential_urls[:max_urls_to_check]
     
     print(f"🔍 Teste {len(potential_urls)} potenzielle Produkt-URLs", flush=True)
     
-<<<<<<< HEAD
-=======
     # Überprüfe die URLs
->>>>>>> 61923648
     for url in potential_urls:
         try:
             response = make_request(url, session)
@@ -320,10 +294,7 @@
                 continue
                 
             if response.status_code != 200:
-<<<<<<< HEAD
-=======
                 # Nur noch 404-Fehler loggen wir nicht mehr, um die Logs sauberer zu halten
->>>>>>> 61923648
                 if response.status_code != 404:
                     print(f"⚠️ Status-Code {response.status_code} für URL: {url}", flush=True)
                 continue
@@ -345,17 +316,11 @@
                     break
             
             if matched_term:
-<<<<<<< HEAD
-                product_id = create_product_id(product_title)
-                
-                if product_id not in seen:
-=======
                 # Erstelle eine eindeutige ID basierend auf den Produktinformationen
                 product_id = create_product_id(product_title)
                 
                 if product_id not in seen:
                     # Rufe detaillierte Produktinformationen ab
->>>>>>> 61923648
                     product_details = fetch_product_details_from_soup(soup, url)
                     
                     msg = (
@@ -387,43 +352,28 @@
     new_matches = []
     
     try:
-<<<<<<< HEAD
-=======
         # Versuche zuerst den JSON-Endpunkt
->>>>>>> 61923648
         response = make_request("https://tcgviert.com/products.json", session)
         if not response or response.status_code != 200:
             print("⚠️ API antwortet nicht mit Status 200", flush=True)
             return []
         
-<<<<<<< HEAD
-        content_type = response.headers.get('Content-Type', '')
-        if 'application/json' not in content_type and 'text/json' not in content_type:
-            print(f"⚠️ Server hat kein JSON zurückgegeben. Content-Type: {content_type}", flush=True)
-=======
         # Prüfe, ob die Antwort tatsächlich JSON ist
         content_type = response.headers.get('Content-Type', '')
         if 'application/json' not in content_type and 'text/json' not in content_type:
             print(f"⚠️ Server hat kein JSON zurückgegeben. Content-Type: {content_type}", flush=True)
             
             # Versuche, die ersten 100 Zeichen der Antwort zu loggen
->>>>>>> 61923648
             try:
                 print(f"⚠️ Antwortinhalt (Auszug): {response.text[:100]}...", flush=True)
             except:
                 pass
-<<<<<<< HEAD
-            return []
-        
-        try:
-=======
             
             return []
         
         # Debuggen der JSON-Antwort
         try:
             # Versuche, die ersten 100 Zeichen der Antwort zu loggen
->>>>>>> 61923648
             response_preview = response.text[:100].replace('\n', ' ')
             print(f"📝 JSON-Antwort (Auszug): {response_preview}...", flush=True)
             
@@ -431,20 +381,14 @@
         except json.JSONDecodeError as e:
             print(f"❌ Fehler beim Dekodieren der JSON-Antwort: {e}", flush=True)
             print(f"❌ Dies kann passieren, wenn die Website Ihren Zugriff blockiert oder ihr Format geändert hat.", flush=True)
-<<<<<<< HEAD
-=======
             
             # Weitere Debug-Informationen
->>>>>>> 61923648
             try:
                 print(f"❌ Fehlerposition: Zeile {e.lineno}, Spalte {e.colno}", flush=True)
                 print(f"❌ Fehlerkontext: {e.doc[max(0, e.pos-20):e.pos+20]}", flush=True)
             except:
                 pass
-<<<<<<< HEAD
-=======
-                
->>>>>>> 61923648
+                
             return []
         
         if "products" not in data or not data["products"]:
@@ -454,10 +398,7 @@
         products = data["products"]
         print(f"🔍 {len(products)} Produkte zum Prüfen gefunden (JSON)", flush=True)
         
-<<<<<<< HEAD
-=======
         # Debug-Ausgabe für alle Produkte mit bestimmten Keywords
->>>>>>> 61923648
         print("🔍 Alle Produkte mit Journey Together oder Reisegefährten im Titel:", flush=True)
         journey_products = []
         for product in products:
@@ -474,15 +415,10 @@
             
             print(f"🔍 Prüfe Produkt: '{title}'", flush=True)
             
-<<<<<<< HEAD
-            product_id = create_product_id(title)
-            
-=======
             # Erstelle eine eindeutige ID basierend auf den Produktinformationen
             product_id = create_product_id(title)
             
             # Prüfe jeden Suchbegriff gegen den Produkttitel
->>>>>>> 61923648
             matched_term = None
             for search_term, tokens in keywords_map.items():
                 match_result = is_keyword_in_text(tokens, title)
@@ -493,23 +429,15 @@
                     break
             
             if matched_term and product_id not in seen:
-<<<<<<< HEAD
-                url = f"https://tcgviert.com/products/{handle}"
-                
-=======
                 # Produkt wurde noch nicht gemeldet
                 url = f"https://tcgviert.com/products/{handle}"
                 
                 # Preis aus der ersten Variante extrahieren, falls vorhanden
->>>>>>> 61923648
                 price = "Preis unbekannt"
                 if product.get("variants") and len(product["variants"]) > 0:
                     price = f"{product['variants'][0].get('price', 'N/A')}€"
                 
-<<<<<<< HEAD
-=======
                 # Status prüfen (verfügbar/ausverkauft)
->>>>>>> 61923648
                 available = False
                 for variant in product.get("variants", []):
                     if variant.get("available", False):
@@ -518,10 +446,7 @@
                 
                 status = "✅ Verfügbar" if available else "❌ Ausverkauft"
                 
-<<<<<<< HEAD
-=======
                 # Nachricht zusammenstellen
->>>>>>> 61923648
                 msg = (
                     f"🎯 *{title}*\n"
                     f"💶 {price}\n"
@@ -530,10 +455,7 @@
                     f"🔗 [Zum Produkt]({url})"
                 )
                 
-<<<<<<< HEAD
-=======
                 # Telegram-Nachricht senden
->>>>>>> 61923648
                 if send_telegram_message(msg):
                     seen.add(product_id)
                     new_matches.append(product_id)
@@ -551,6 +473,7 @@
     :param title: Produkttitel
     :return: Tupel mit (series_code, product_type, language)
     """
+    # Extrahiere Sprache (DE/EN/JP)
     if "(DE)" in title or "pro Person" in title:
         language = "DE"
     elif "(EN)" in title or "per person" in title:
@@ -560,6 +483,7 @@
     else:
         language = "UNK"
     
+    # Extrahiere Produkttyp
     product_type = "unknown"
     if re.search(r'display|36er', title.lower()):
         product_type = "display"
@@ -570,10 +494,13 @@
     elif re.search(r'blister|check\s?lane', title.lower()):
         product_type = "blister"
     
+    # Extrahiere Serien-/Set-Code
     series_code = "unknown"
+    # Suche nach Standard-Codes wie SV09, KP09, etc.
     code_match = re.search(r'(?:sv|kp|op)(?:\s|-)?\d+', title.lower())
     if code_match:
         series_code = code_match.group(0).replace(" ", "").replace("-", "")
+    # Spezifische Serien-Namen
     elif "journey together" in title.lower():
         series_code = "sv09"
     elif "reisegefährten" in title.lower():
@@ -591,10 +518,13 @@
     :param base_id: Basis-ID (z.B. Website-Name)
     :return: Eindeutige Produkt-ID
     """
+    # Extrahiere strukturierte Informationen
     series_code, product_type, language = extract_product_info(title)
     
+    # Erstelle eine strukturierte ID
     product_id = f"{base_id}_{series_code}_{product_type}_{language}"
     
+    # Füge zusätzliche Details für spezielle Produkte hinzu
     if "premium" in title.lower():
         product_id += "_premium"
     if "elite" in title.lower():
@@ -604,12 +534,6 @@
     
     return product_id
 
-<<<<<<< HEAD
-
-# -- Jetzt der komplette zweite Teil ab fetch_product_details_from_soup --
-
-=======
->>>>>>> 61923648
 def fetch_product_details_from_soup(soup, url):
     """
     Extrahiert Produktdetails aus einem bereits geparsten BeautifulSoup-Objekt
@@ -645,13 +569,6 @@
                     details["price"] = price_clean + "€"
                     print(f"✅ Preis gefunden: {details['price']}", flush=True)
                     break
-<<<<<<< HEAD
-
-        # Verfügbarkeitsstatus extrahieren
-        sold_out_indicators = ["ausverkauft", "sold out", "out of stock", "nicht verfügbar", "not available"]
-        page_text = soup.get_text().lower()
-        
-=======
         
         # Verfügbarkeitsstatus extrahieren
         # Prüfe auf "Ausverkauft"-Indikatoren
@@ -659,7 +576,6 @@
         page_text = soup.get_text().lower()
         
         # Suche nach Verfügbarkeitsindikator im Text
->>>>>>> 61923648
         availability_selectors = [
             ".product-form__inventory", 
             ".product__availability",
@@ -675,10 +591,7 @@
                 availability_text = availability_elem.get_text().lower().strip()
                 break
         
-<<<<<<< HEAD
-=======
         # Bestimme Status basierend auf Text
->>>>>>> 61923648
         if any(indicator in page_text for indicator in sold_out_indicators) or any(indicator in availability_text for indicator in sold_out_indicators):
             details["status"] = "❌ Ausverkauft"
         elif "vorbestellung" in page_text or "pre-order" in page_text:
@@ -686,22 +599,15 @@
         elif "add to cart" in page_text or "in den warenkorb" in page_text:
             details["status"] = "✅ Verfügbar"
         
-<<<<<<< HEAD
-=======
         # Prüfe zusätzlich auf Add-to-Cart-Button
->>>>>>> 61923648
         cart_button = soup.select_one("button[name='add'], .add-to-cart, .product-form__cart-submit")
         if cart_button and "disabled" not in cart_button.get("class", []) and "sold-out" not in cart_button.get("class", []):
             details["status"] = "✅ Verfügbar"
         
         print(f"✅ Status gefunden: {details['status']}", flush=True)
         
-<<<<<<< HEAD
-        # JSON-Daten aus der Seite extrahieren (LD+JSON)
-=======
         # Alternativ: JSON-Daten aus der Seite extrahieren
         # Dies ist eine robustere Methode, da viele Shops Produktdaten als JSON in die Seite einbetten
->>>>>>> 61923648
         script_tags = soup.find_all("script", type="application/ld+json")
         for script in script_tags:
             try:
@@ -711,21 +617,12 @@
                 if isinstance(json_data, dict) and "offers" in json_data:
                     offers = json_data["offers"]
                     if isinstance(offers, dict):
-<<<<<<< HEAD
+                        # Preis extrahieren
                         if "price" in offers and offers["price"]:
                             details["price"] = str(offers["price"]) + "€"
                             print(f"✅ Preis aus JSON gefunden: {details['price']}", flush=True)
                         
-=======
-                        # Preis extrahieren
-                        if "price" in offers and offers["price"]:
-                            details["price"] = str(offers["price"]) + "€"
-                            print(f"✅ Preis
-details["price"] = str(offers["price"]) + "€"
-                            print(f"✅ Preis aus JSON gefunden: {details['price']}", flush=True)
-                        
                         # Verfügbarkeit extrahieren
->>>>>>> 61923648
                         if "availability" in offers:
                             availability = offers["availability"].lower()
                             if "outofstock" in availability:
@@ -774,10 +671,7 @@
     """
     print("🔍 Suche nach gültigen Collection-URLs", flush=True)
     
-<<<<<<< HEAD
-=======
     # Fallback-URLs (für den Fall, dass die Hauptseite nicht gescrapt werden kann)
->>>>>>> 61923648
     fallback_urls = [
         "https://tcgviert.com/collections/all",
         "https://tcgviert.com/collections/vorbestellungen",
@@ -785,29 +679,16 @@
         "https://tcgviert.com/collections/pokemon-tcg"
     ]
     
-<<<<<<< HEAD
-=======
     # Da wir oft Probleme mit der Hauptseite haben, versuchen wir zuerst direkt die Sammlungs-URLs
->>>>>>> 61923648
     if not session:
         session = create_session()
     
     valid_urls = []
     for url in fallback_urls:
-<<<<<<< HEAD
-        response = make_request(url, session, delay=False)
-        if response and response.status_code == 200:
-            valid_urls.append(url)
-            print(f"✅ Gültige Collection-URL gefunden: {url}", flush=True)
-    
-    if valid_urls:
-        return valid_urls
-=======
         response = make_request(url, session, delay=False)  # Keine Verzögerung, da wir nur wenige URLs testen
         if response and response.status_code == 200:
             valid_urls.append(url)
             print(f"✅ Gültige Collection-URL gefunden: {url}", flush=True)
->>>>>>> 61923648
     
     if valid_urls:
         return valid_urls
@@ -819,35 +700,34 @@
         
         if not response or response.status_code != 200:
             print(f"⚠️ Fehler beim Abrufen der Hauptseite: Status {response.status_code if response else 'keine Antwort'}", flush=True)
-<<<<<<< HEAD
-            return fallback_urls
-=======
             return fallback_urls  # Fallback zu Standard-URLs
->>>>>>> 61923648
         
         soup = BeautifulSoup(response.text, "html.parser")
+        
+        # Finde alle Links auf der Seite
         links = soup.find_all("a", href=True)
         
+        # Filtern nach Collection-Links
         collection_urls = []
         for link in links:
             href = link["href"]
             if "/collections/" in href and "tcgviert.com" not in href:
+                # Vollständige URL erstellen, wenn nötig
                 full_url = f"{main_url}{href}" if href.startswith("/") else href
                 collection_urls.append(full_url)
         
+        # Duplikate entfernen
         collection_urls = list(set(collection_urls))
         print(f"🔍 {len(collection_urls)} mögliche Collection-URLs gefunden", flush=True)
         
+        # Prüfe, welche URLs tatsächlich existieren
         for url in collection_urls:
-<<<<<<< HEAD
-            response = make_request(url, session, delay=False)
-=======
             response = make_request(url, session, delay=False)  # Keine Verzögerung innerhalb der Schleife
->>>>>>> 61923648
             if response and response.status_code == 200:
                 valid_urls.append(url)
                 print(f"✅ Gültige Collection-URL gefunden: {url}", flush=True)
         
+        # Gib immer die URL für "alle Produkte" mit zurück
         all_products_url = f"{main_url}/collections/all"
         if all_products_url not in valid_urls:
             valid_urls.append(all_products_url)
@@ -855,19 +735,19 @@
         
         print(f"🔍 Insgesamt {len(valid_urls)} gültige Collection-URLs gefunden", flush=True)
         
+        # Beschränke auf eine kleinere Anzahl relevanter URLs, um Duplikate zu vermeiden
+        # Priorisiere spezifische URLs, die mit den Suchbegriffen zu tun haben
         priority_urls = []
         for url in valid_urls:
             if any(term in url.lower() for term in ["journey", "together", "sv09", "reise", "kp09", "royal", "blood", "vorbestellungen"]):
                 priority_urls.append(url)
         
-<<<<<<< HEAD
-=======
         # Füge die Standard-URLs hinzu
->>>>>>> 61923648
         for url in fallback_urls:
             if url in valid_urls and url not in priority_urls:
                 priority_urls.append(url)
         
+        # Wenn wir priorisierte URLs haben, verwende nur diese
         if priority_urls:
             print(f"🔍 Verwende {len(priority_urls)} priorisierte URLs: {priority_urls}", flush=True)
             return priority_urls
@@ -876,11 +756,7 @@
         
     except Exception as e:
         print(f"❌ Fehler bei der Collection-URL-Entdeckung: {e}", flush=True)
-<<<<<<< HEAD
-        return fallback_urls
-=======
         return fallback_urls  # Fallback zur Alle-Produkte-Seite
->>>>>>> 61923648
 
 def scrape_tcgviert_html(urls, keywords_map, seen, session=None):
     """HTML-Scraper für tcgviert.com"""
@@ -934,10 +810,7 @@
                     if matched_term and product_id not in seen:
                         product_url = f"https://tcgviert.com{href}" if href.startswith("/") else href
                         
-<<<<<<< HEAD
-=======
                         # NEU: Rufe detaillierte Produktinformationen ab
->>>>>>> 61923648
                         product_details = fetch_product_details(product_url, session)
                         
                         msg = (
@@ -1020,14 +893,10 @@
                     price_elem = product.select_one(selector)
                     if price_elem:
                         break
+                
                 initial_price = price_elem.text.strip() if price_elem else "Preis nicht verfügbar"
                 
-<<<<<<< HEAD
-=======
-                initial_price = price_elem.text.strip() if price_elem else "Preis nicht verfügbar"
-                
                 # Erstelle eine eindeutige ID basierend auf den Produktinformationen
->>>>>>> 61923648
                 product_id = create_product_id(title)
                 
                 matched_term = None
@@ -1038,28 +907,12 @@
                         break
                 
                 if matched_term and product_id not in seen:
-<<<<<<< HEAD
-=======
                     # Status initial bestimmen
->>>>>>> 61923648
                     initial_status = "Unbekannt"
                     if "ausverkauft" in product.text.lower() or "sold out" in product.text.lower():
                         initial_status = "❌ Ausverkauft"
                     elif "vorbestellung" in product.text.lower() or "pre-order" in product.text.lower():
                         initial_status = "🔜 Vorbestellung"
-<<<<<<< HEAD
-                    else:
-                        initial_status = "✅ Verfügbar"
-                    
-                    if (
-                        initial_price == "Preis nicht verfügbar" 
-                        or initial_status in ["Unbekannt", "Status unbekannt"]
-                    ):
-                        product_details = fetch_product_details(product_url, session)
-                        price = product_details["price"]
-                        status = product_details["status"]
-                    else:
-=======
                     else:
                         initial_status = "✅ Verfügbar"
                     
@@ -1070,7 +923,6 @@
                         price = product_details["price"]
                         status = product_details["status"]
                     else:
->>>>>>> 61923648
                         price = initial_price
                         status = initial_status
                     
@@ -1092,11 +944,6 @@
     
     return new_matches
 
-<<<<<<< HEAD
-def generic_scrape_product(url, product_title, product_url, price, status, matched_term, seen, new_matches, site_id="generic", session=None):
-    """
-    Generische Funktion zur Verarbeitung gefundener Produkte für beliebige Websites
-=======
 # Generische Version für Anpassung an andere Webseiten
 def generic_scrape_product(url, product_title, product_url, price, status, matched_term, seen, new_matches, site_id="generic", session=None):
     """
@@ -1113,16 +960,11 @@
     :param site_id: ID der Website (für Produkt-ID-Erstellung)
     :param session: Optional - existierende Session für die Anfrage
     :return: None
->>>>>>> 61923648
     """
     product_id = create_product_id(product_title, base_id=site_id)
     
-<<<<<<< HEAD
-    if price == "Preis nicht verfügbar" or status in ["Status unbekannt", "Unbekannt"]:
-=======
     # NEU: Wenn Preis oder Status unbekannt/nicht verfügbar sind, rufe Produktdetails ab
     if price == "Preis nicht verfügbar" or status == "Status unbekannt" or status == "Unbekannt":
->>>>>>> 61923648
         print(f"🔍 Fehlende Informationen - rufe Produktseite für Details ab: {product_url}", flush=True)
         product_details = fetch_product_details(product_url, session)
         price = product_details["price"]
